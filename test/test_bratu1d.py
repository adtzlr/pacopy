--- conflicted
+++ resolved
@@ -100,14 +100,9 @@
             # ax2.set_ylim(0.0, 6.0)
             fig.canvas.draw()
             fig.canvas.flush_events()
-<<<<<<< HEAD
             # plt.savefig('bratu1d.png', transparent=True, bbox_inches="tight")
-=======
-            # plt.savefig('bratu1d.png'.format(k), transparent=True, bbox_inches="tight")
             if lmbda in milestones:
                 profile_ax.plot(numpy.linspace(0.0, 1.0, problem.n), sol, label=lmbda)
-
->>>>>>> 5861d1f5
         return
 
     pacopy.natural(
